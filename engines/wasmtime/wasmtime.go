--- conflicted
+++ resolved
@@ -1,8 +1,4 @@
-<<<<<<< HEAD
-//go:build wasmtime && !wasmer
-=======
 //go:build (((amd64 || arm64) && !windows) || (amd64 && windows)) && cgo && !wasmer
->>>>>>> 699d79f2
 
 package wasmtime
 
@@ -10,11 +6,8 @@
 	"context"
 	"errors"
 	"fmt"
-<<<<<<< HEAD
+	"sync/atomic"
 	"unsafe"
-=======
-	"sync/atomic"
->>>>>>> 699d79f2
 
 	"github.com/bytecodealliance/wasmtime-go"
 
