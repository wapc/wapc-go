//go:build (amd64 || arm64) && !windows && cgo && !wasmtime

package wasmer

import (
	"context"
	"encoding/binary"
	"errors"
	"fmt"
	"io"
	"sync/atomic"
	"time"
	"unsafe"

	"github.com/wasmerio/wasmer-go/wasmer"

	"github.com/wapc/wapc-go"
)

type (
	engine struct {
<<<<<<< HEAD
		useMetering     bool
		maxInstructions uint64
		pfn             unsafe.Pointer
=======
		engineFn func() *wasmer.Engine
>>>>>>> 8c36b612
	}

	// Module represents a compile waPC module.
	Module struct {
		hostCallHandler wapc.HostCallHandler

		engine *wasmer.Engine
		store  *wasmer.Store
		module *wasmer.Module

		logger         wapc.Logger
		stdout, stderr io.Writer

		// closed is atomically updated to ensure Close is only invoked once.
		closed uint32
	}

	// Instance is a single instantiation of a module with its own memory.
	Instance struct {
		m         *Module
		guestCall func(...interface{}) (interface{}, error)

		inst *wasmer.Instance
		mem  *wasmer.Memory

		context *invokeContext

		// waPC functions
		guestRequest    *wasmer.Function
		guestResponse   *wasmer.Function
		guestError      *wasmer.Function
		hostCall        *wasmer.Function
		hostResponseLen *wasmer.Function
		hostResponse    *wasmer.Function
		hostErrorLen    *wasmer.Function
		hostError       *wasmer.Function
		consoleLog      *wasmer.Function

		// AssemblyScript functions
		abort *wasmer.Function

		// WASI functions
		fdWrite          *wasmer.Function
		fdClose          *wasmer.Function
		fdFdstatGet      *wasmer.Function
		fdPrestatGet     *wasmer.Function
		fdPrestatDirName *wasmer.Function
		fdRead           *wasmer.Function
		fdSeek           *wasmer.Function
		pathOpen         *wasmer.Function
		procExit         *wasmer.Function
		argsSizesGet     *wasmer.Function
		argsGet          *wasmer.Function
		clockTimeGet     *wasmer.Function
		environSizesGet  *wasmer.Function
		environGet       *wasmer.Function

		// closed is atomically updated to ensure Close is only invoked once.
		closed uint32
	}

	invokeContext struct {
		ctx       context.Context
		operation string

		guestReq  []byte
		guestResp []byte
		guestErr  string

		hostResp []byte
		hostErr  error
	}
)

// Ensure the engine conforms to the waPC interface.
var _ = (wapc.Module)((*Module)(nil))
var _ = (wapc.Instance)((*Instance)(nil))

<<<<<<< HEAD
type EngineOption func(e *engine)

func Engine(opts ...EngineOption) wapc.Engine {
	e := engine{}
=======
// EngineOption is a wasmer-specific configuration, applied via Engine
type EngineOption func(e *engine)

// WithEngine allows you to override the default engine. Defaults to
// `wasmer.NewEngine`.
func WithEngine(engineFn func() *wasmer.Engine) EngineOption {
	return func(e *engine) {
		e.engineFn = engineFn
	}
}

func Engine(opts ...EngineOption) wapc.Engine {
	e := engine{engineFn: wasmer.NewEngine}
>>>>>>> 8c36b612
	for _, opt := range opts {
		opt(&e)
	}
	return &e
<<<<<<< HEAD
}

// WithMetering enables wasmer's middleware metering for this engine option
//
// example:
//   //#include "wasmer.h"
//   //__attribute__((weak))
//   //extern uint64_t meteringFn(enum wasmer_parser_operator_t op);
//   import "C"
//   import (
//     "context"
//     "unsafe"
//     wapc "github.com/wapc/wapc-go"
//     "github.com/wapc/wapc-go/engines/wasmer"
//   )
//
//
//   func getInternalCPointer() unsafe.Pointer {
//     return unsafe.Pointer(C.meteringFn)
//   }
//
//   //export meteringFn
//   func meteringFn(op C.wasmer_parser_operator_t) C.uint64_t {
//     if op >= C.I32Load && op <= C.I64TruncSatF64U {
//        return 1
//     }
//     return 0
//   }
//
//   func main{
//      config := &wapc.ModuleConfig{}
//      engOpt := wasmer.WithMetering(uint64(gas), getInternalCPointer())
//      engine := wasmer.Engine(engOpt).New(context.TODO(), cb, b, config)
//   }
func WithMetering(maxInstructions uint64, pfn unsafe.Pointer) EngineOption {
	return func(e *engine) {
		e.useMetering = true
		e.maxInstructions = maxInstructions
		e.pfn = pfn
	}
=======
>>>>>>> 8c36b612
}

func (e *engine) Name() string {
	return "wasmer"
}

// New implements the same method as documented on wapc.Engine.
func (e *engine) New(_ context.Context, host wapc.HostCallHandler, guest []byte, config *wapc.ModuleConfig) (mod wapc.Module, err error) {
<<<<<<< HEAD
	var engine *wasmer.Engine
	var store *wasmer.Store
	if e.useMetering {
		store = wasmer.NewStore(
			wasmer.NewEngineWithConfig(
				wasmer.NewConfig().PushMeteringMiddlewarePtr(e.maxInstructions, e.pfn),
			),
		)
	} else {
		store = wasmer.NewStore(wasmer.NewEngine())
	}
=======
	wasmerEngine := e.engineFn()
	if wasmerEngine == nil {
		return nil, errors.New("function set by WithEngine returned nil")
	}
	store := wasmer.NewStore(wasmerEngine)

>>>>>>> 8c36b612
	module, err := wasmer.NewModule(store, guest)
	if err != nil {
		return nil, err
	}

	return &Module{
		engine:          wasmerEngine,
		store:           store,
		module:          module,
		logger:          config.Logger,
		stdout:          config.Stdout,
		stderr:          config.Stderr,
		hostCallHandler: host,
	}, nil
}

// Unwrap allows access to wasmer-specific features.
func (m *Module) Unwrap() *wasmer.Module {
	return m.module
}

// Instantiate creates a single instance of the module with its own memory.
func (m *Module) Instantiate(ctx context.Context) (wapc.Instance, error) {
	if closed := atomic.LoadUint32(&m.closed); closed != 0 {
		return nil, errors.New("cannot Instantiate when a module is closed")
	}
	// Note: There's still a race below, even if the above check is still useful.

	instance := Instance{
		m: m,
	}
	importObject := wasmer.NewImportObject()
	importObject.Register("env", instance.envRuntime())
	importObject.Register("wapc", instance.wapcRuntime())
	wasiRuntime := instance.wasiRuntime()
	importObject.Register("wasi_unstable", wasiRuntime)
	importObject.Register("wasi_snapshot_preview1", wasiRuntime)
	importObject.Register("wasi", wasiRuntime)

	inst, err := wasmer.NewInstance(m.module, importObject)
	if err != nil {
		return nil, err
	}
	instance.inst = inst

	instance.mem, err = inst.Exports.GetMemory("memory")
	if err != nil {
		return nil, err
	}

	instance.guestCall, err = inst.Exports.GetFunction("__guest_call")
	if err != nil {
		return nil, errors.New("could not find exported function '__guest_call'")
	}

	// Initialize the instance of it exposes a `_start` function.
	initFunctions := []string{"_start", "wapc_init"}
	for _, initFunction := range initFunctions {
		if initFn, err := inst.Exports.GetFunction(initFunction); err == nil {
			context := invokeContext{
				ctx: ctx,
			}
			instance.context = &context

			if _, err := initFn(); err != nil {
				return nil, fmt.Errorf("could not initialize instance: %w", err)
			}
		}
	}

	return &instance, nil
}

// Unwrap allows access to wasmer-specific features.
func (i *Instance) Unwrap() *wasmer.Instance {
	return i.inst
}

func (i *Instance) envRuntime() map[string]wasmer.IntoExtern {
	// abort is for assemblyscript
	i.abort = wasmer.NewFunction(
		i.m.store,
		wasmer.NewFunctionType(
			wasmer.NewValueTypes(wasmer.I32, wasmer.I32, wasmer.I32, wasmer.I32),
			wasmer.NewValueTypes()),
		func(args []wasmer.Value) ([]wasmer.Value, error) {
			return []wasmer.Value{}, nil
		},
	)
	return map[string]wasmer.IntoExtern{
		"abort": i.abort,
	}
}

func (i *Instance) wapcRuntime() map[string]wasmer.IntoExtern {
	i.guestRequest = wasmer.NewFunction(
		i.m.store,
		wasmer.NewFunctionType(wasmer.NewValueTypes(wasmer.I32, wasmer.I32), wasmer.NewValueTypes()),
		func(args []wasmer.Value) ([]wasmer.Value, error) {
			operationPtr := args[0].I32()
			payloadPtr := args[1].I32()
			data := i.mem.Data()
			copy(data[operationPtr:], i.context.operation)
			copy(data[payloadPtr:], i.context.guestReq)
			return []wasmer.Value{}, nil
		},
	)
	i.guestResponse = wasmer.NewFunction(
		i.m.store,
		wasmer.NewFunctionType(wasmer.NewValueTypes(wasmer.I32, wasmer.I32), wasmer.NewValueTypes()),
		func(args []wasmer.Value) ([]wasmer.Value, error) {
			ptr := args[0].I32()
			len := args[1].I32()
			data := i.mem.Data()
			buf := make([]byte, len)
			copy(buf, data[ptr:ptr+len])
			i.context.guestResp = buf
			return []wasmer.Value{}, nil
		},
	)
	i.guestError = wasmer.NewFunction(
		i.m.store,
		wasmer.NewFunctionType(wasmer.NewValueTypes(wasmer.I32, wasmer.I32), wasmer.NewValueTypes()),
		func(args []wasmer.Value) ([]wasmer.Value, error) {
			ptr := args[0].I32()
			len := args[1].I32()
			data := i.mem.Data()
			cp := make([]byte, len)
			copy(cp, data[ptr:ptr+len])
			i.context.guestErr = string(cp)
			return []wasmer.Value{}, nil
		},
	)
	i.hostCall = wasmer.NewFunction(
		i.m.store,
		wasmer.NewFunctionType(wasmer.NewValueTypes(wasmer.I32, wasmer.I32, wasmer.I32, wasmer.I32, wasmer.I32, wasmer.I32, wasmer.I32, wasmer.I32), wasmer.NewValueTypes(wasmer.I32)),
		func(args []wasmer.Value) ([]wasmer.Value, error) {
			bindingPtr := args[0].I32()
			bindingLen := args[1].I32()
			namespacePtr := args[2].I32()
			namespaceLen := args[3].I32()
			operationPtr := args[4].I32()
			operationLen := args[5].I32()
			payloadPtr := args[6].I32()
			payloadLen := args[7].I32()

			if i.m.hostCallHandler == nil {
				return []wasmer.Value{wasmer.NewI32(0)}, nil
			}

			data := i.mem.Data()
			binding := string(data[bindingPtr : bindingPtr+bindingLen])
			namespace := string(data[namespacePtr : namespacePtr+namespaceLen])
			operation := string(data[operationPtr : operationPtr+operationLen])
			payload := make([]byte, payloadLen)
			copy(payload, data[payloadPtr:payloadPtr+payloadLen])

			i.context.hostResp, i.context.hostErr = i.m.hostCallHandler(i.context.ctx, binding, namespace, operation, payload)
			if i.context.hostErr != nil {
				return []wasmer.Value{wasmer.NewI32(0)}, nil
			}

			return []wasmer.Value{wasmer.NewI32(1)}, nil
		},
	)
	i.hostResponseLen = wasmer.NewFunction(
		i.m.store,
		wasmer.NewFunctionType(wasmer.NewValueTypes(), wasmer.NewValueTypes(wasmer.I32)),
		func(args []wasmer.Value) ([]wasmer.Value, error) {
			return []wasmer.Value{wasmer.NewI32(int32(len(i.context.hostResp)))}, nil
		},
	)
	i.hostResponse = wasmer.NewFunction(
		i.m.store,
		wasmer.NewFunctionType(wasmer.NewValueTypes(wasmer.I32), wasmer.NewValueTypes()),
		func(args []wasmer.Value) ([]wasmer.Value, error) {
			if i.context.hostResp != nil {
				ptr := args[0].I32()
				data := i.mem.Data()
				copy(data[ptr:], i.context.hostResp)
			}
			return []wasmer.Value{}, nil
		},
	)
	i.hostErrorLen = wasmer.NewFunction(
		i.m.store,
		wasmer.NewFunctionType(wasmer.NewValueTypes(), wasmer.NewValueTypes(wasmer.I32)),
		func(args []wasmer.Value) ([]wasmer.Value, error) {
			if i.context.hostErr == nil {
				return []wasmer.Value{wasmer.NewI32(0)}, nil
			}
			errStr := i.context.hostErr.Error()
			return []wasmer.Value{wasmer.NewI32(int32(len(errStr)))}, nil
		},
	)
	i.hostError = wasmer.NewFunction(
		i.m.store,
		wasmer.NewFunctionType(wasmer.NewValueTypes(wasmer.I32), wasmer.NewValueTypes()),
		func(args []wasmer.Value) ([]wasmer.Value, error) {
			if i.context.hostErr == nil {
				return []wasmer.Value{}, nil
			}

			ptr := args[0].I32()
			errStr := i.context.hostErr.Error()
			data := i.mem.Data()
			copy(data[ptr:], errStr)
			return []wasmer.Value{}, nil
		},
	)
	i.consoleLog = wasmer.NewFunction(
		i.m.store,
		wasmer.NewFunctionType(wasmer.NewValueTypes(wasmer.I32, wasmer.I32), wasmer.NewValueTypes()),
		func(args []wasmer.Value) ([]wasmer.Value, error) {
			if i.m.logger != nil {
				data := i.mem.Data()
				ptr := args[0].I32()
				len := args[1].I32()
				msg := string(data[ptr : ptr+len])
				i.m.logger(msg)
			}
			return []wasmer.Value{}, nil
		},
	)
	return map[string]wasmer.IntoExtern{
		"__guest_request":     i.guestRequest,
		"__guest_response":    i.guestResponse,
		"__guest_error":       i.guestError,
		"__host_call":         i.hostCall,
		"__host_response_len": i.hostResponseLen,
		"__host_response":     i.hostResponse,
		"__host_error_len":    i.hostErrorLen,
		"__host_error":        i.hostError,
		"__console_log":       i.consoleLog,
	}
}

func (i *Instance) wasiRuntime() map[string]wasmer.IntoExtern {
	i.fdWrite = wasmer.NewFunction(
		i.m.store,
		wasmer.NewFunctionType(wasmer.NewValueTypes(wasmer.I32, wasmer.I32, wasmer.I32, wasmer.I32), wasmer.NewValueTypes(wasmer.I32)),
		func(args []wasmer.Value) ([]wasmer.Value, error) {
			fileDescriptor := args[0].I32()
			iovsPtr := args[1].I32()
			iovsLen := args[2].I32()
			writtenPtr := args[3].I32()

			// Only writing to stdio is supported
			var writer io.Writer
			switch fileDescriptor {
			case 1:
				writer = i.m.stdout
			case 2:
				writer = i.m.stderr
			}

			if writer == nil {
				return []wasmer.Value{wasmer.NewI32(0)}, nil
			}

			if i.m.stdout == nil {
				return []wasmer.Value{wasmer.NewI32(0)}, nil
			}
			data := i.mem.Data()
			iov := data[iovsPtr:]
			bytesWritten := uint32(0)

			for iovsLen > 0 {
				iovsLen--
				base := binary.LittleEndian.Uint32(iov)
				length := binary.LittleEndian.Uint32(iov[4:])
				stringBytes := data[base : base+length]
				_, _ = writer.Write(stringBytes)
				iov = iov[8:]
				bytesWritten += length
			}

			binary.LittleEndian.PutUint32(data[writtenPtr:], bytesWritten)

			return []wasmer.Value{wasmer.NewI32(int32(bytesWritten))}, nil
		},
	)

	i.fdClose = wasmer.NewFunction(
		i.m.store,
		wasmer.NewFunctionType(wasmer.NewValueTypes(wasmer.I32), wasmer.NewValueTypes(wasmer.I32)),
		func(args []wasmer.Value) ([]wasmer.Value, error) {
			// Not implemented.
			return []wasmer.Value{wasmer.NewI32(8)}, nil
		},
	)

	i.fdPrestatGet = wasmer.NewFunction(
		i.m.store,
		wasmer.NewFunctionType(wasmer.NewValueTypes(wasmer.I32, wasmer.I32), wasmer.NewValueTypes(wasmer.I32)),
		func(args []wasmer.Value) ([]wasmer.Value, error) {
			// Not implemented.
			return []wasmer.Value{wasmer.NewI32(8)}, nil
		},
	)

	i.fdPrestatDirName = wasmer.NewFunction(
		i.m.store,
		wasmer.NewFunctionType(wasmer.NewValueTypes(wasmer.I32, wasmer.I32, wasmer.I32), wasmer.NewValueTypes(wasmer.I32)),
		func(args []wasmer.Value) ([]wasmer.Value, error) {
			// Not implemented.
			return []wasmer.Value{wasmer.NewI32(8)}, nil
		},
	)

	i.fdRead = wasmer.NewFunction(
		i.m.store,
		wasmer.NewFunctionType(wasmer.NewValueTypes(wasmer.I32, wasmer.I32, wasmer.I32, wasmer.I32), wasmer.NewValueTypes(wasmer.I32)),
		func(args []wasmer.Value) ([]wasmer.Value, error) {
			// Not implemented.
			return []wasmer.Value{wasmer.NewI32(8)}, nil
		},
	)

	i.fdSeek = wasmer.NewFunction(
		i.m.store,
		wasmer.NewFunctionType(wasmer.NewValueTypes(wasmer.I32, wasmer.I64, wasmer.I32, wasmer.I32), wasmer.NewValueTypes(wasmer.I32)),
		func(args []wasmer.Value) ([]wasmer.Value, error) {
			// Not implemented.
			return []wasmer.Value{wasmer.NewI32(8)}, nil
		},
	)

	i.pathOpen = wasmer.NewFunction(
		i.m.store,
		wasmer.NewFunctionType(wasmer.NewValueTypes(wasmer.I32, wasmer.I32, wasmer.I32, wasmer.I32, wasmer.I32,
			wasmer.I64, wasmer.I64, wasmer.I32, wasmer.I32), wasmer.NewValueTypes(wasmer.I32)),
		func(args []wasmer.Value) ([]wasmer.Value, error) {
			// Not implemented.
			return []wasmer.Value{wasmer.NewI32(28)}, nil
		},
	)

	i.procExit = wasmer.NewFunction(
		i.m.store,
		wasmer.NewFunctionType(wasmer.NewValueTypes(wasmer.I32), wasmer.NewValueTypes()),
		func(args []wasmer.Value) ([]wasmer.Value, error) {
			// Not implemented.
			return []wasmer.Value{wasmer.NewI32(0)}, nil
		},
	)

	i.fdFdstatGet = wasmer.NewFunction(
		i.m.store,
		wasmer.NewFunctionType(wasmer.NewValueTypes(wasmer.I32, wasmer.I32), wasmer.NewValueTypes(wasmer.I32)),
		func(args []wasmer.Value) ([]wasmer.Value, error) {
			// Not implemented.
			return []wasmer.Value{wasmer.NewI32(8)}, nil
		},
	)

	i.argsSizesGet = wasmer.NewFunction(
		i.m.store,
		wasmer.NewFunctionType(wasmer.NewValueTypes(wasmer.I32, wasmer.I32), wasmer.NewValueTypes(wasmer.I32)),
		func(args []wasmer.Value) ([]wasmer.Value, error) {
			// Not implemented.
			argc := args[0].I32()
			argvBufSize := args[1].I32()
			data := i.mem.Data()

			binary.LittleEndian.PutUint32(data[argc:], 0)
			binary.LittleEndian.PutUint32(data[argvBufSize:], 0)

			return []wasmer.Value{wasmer.NewI32(0)}, nil
		},
	)

	i.argsGet = wasmer.NewFunction(
		i.m.store,
		wasmer.NewFunctionType(wasmer.NewValueTypes(wasmer.I32, wasmer.I32), wasmer.NewValueTypes(wasmer.I32)),
		func(args []wasmer.Value) ([]wasmer.Value, error) {
			// Not implemented.
			return []wasmer.Value{wasmer.NewI32(0)}, nil
		},
	)

	i.environSizesGet = wasmer.NewFunction(
		i.m.store,
		wasmer.NewFunctionType(wasmer.NewValueTypes(wasmer.I32, wasmer.I32), wasmer.NewValueTypes(wasmer.I32)),
		func(args []wasmer.Value) ([]wasmer.Value, error) {
			// Not implemented.
			return []wasmer.Value{wasmer.NewI32(0)}, nil
		},
	)

	i.environGet = wasmer.NewFunction(
		i.m.store,
		wasmer.NewFunctionType(wasmer.NewValueTypes(wasmer.I32, wasmer.I32), wasmer.NewValueTypes(wasmer.I32)),
		func(args []wasmer.Value) ([]wasmer.Value, error) {
			// Not implemented.
			return []wasmer.Value{wasmer.NewI32(0)}, nil
		},
	)

	i.clockTimeGet = wasmer.NewFunction(
		i.m.store,
		wasmer.NewFunctionType(wasmer.NewValueTypes(wasmer.I32, wasmer.I64, wasmer.I32), wasmer.NewValueTypes(wasmer.I32)),
		func(args []wasmer.Value) ([]wasmer.Value, error) {
			//(ctx *wasm.HostFunctionCallContext, id uint32, precision uint64, timestampPtr uint32) (err Errno) {
			data := i.mem.Data()
			timestampPtr := args[2].I32()
			nanos := uint64(time.Now().UnixNano())
			binary.LittleEndian.PutUint64(data[timestampPtr:], nanos)
			return []wasmer.Value{wasmer.NewI32(0)}, nil
		},
	)

	return map[string]wasmer.IntoExtern{
		"fd_write":            i.fdWrite,
		"fd_close":            i.fdClose,
		"fd_fdstat_get":       i.fdFdstatGet,
		"fd_prestat_get":      i.fdPrestatGet,
		"fd_prestat_dir_name": i.fdPrestatDirName,
		"fd_read":             i.fdRead,
		"fd_seek":             i.fdSeek,
		"path_open":           i.pathOpen,
		"proc_exit":           i.procExit,
		"args_sizes_get":      i.argsSizesGet,
		"args_get":            i.argsGet,
		"environ_sizes_get":   i.environSizesGet,
		"environ_get":         i.environGet,
		"clock_time_get":      i.clockTimeGet,
	}
}

// MemorySize returns the memory length of the underlying instance.
func (i *Instance) MemorySize(context.Context) uint32 {
	return uint32(i.mem.DataSize())
}

// Invoke calls `operation` with `payload` on the module and returns a byte slice payload.
func (i *Instance) Invoke(ctx context.Context, operation string, payload []byte) ([]byte, error) {
	if closed := atomic.LoadUint32(&i.closed); closed != 0 {
		return nil, fmt.Errorf("error invoking guest with closed instance")
	}
	// Note: There's still a race below, even if the above check is still useful.

	context := invokeContext{
		ctx:       ctx,
		operation: operation,
		guestReq:  payload,
	}
	i.context = &context

	successValue, err := i.guestCall(len(operation), len(payload))
	if err != nil {
		return nil, fmt.Errorf("error invoking guest: %w", err)
	}
	if context.guestErr != "" {
		return nil, errors.New(context.guestErr)
	}

	successI32, _ := successValue.(int32)
	success := successI32 == 1

	if success {
		return context.guestResp, nil
	}

	return nil, fmt.Errorf("call to %q was unsuccessful", operation)
}

// Close closes the single instance.  This should be called before calling `Close` on the Module itself.
func (i *Instance) Close(context.Context) error {
	if !atomic.CompareAndSwapUint32(&i.closed, 0, 1) {
		return nil
	}

	// Explicitly release references on wasmer types, so they can be GC'ed.
	i.mem = nil
	i.context = nil
	i.guestRequest = nil
	i.guestResponse = nil
	i.guestError = nil
	i.hostCall = nil
	i.hostResponseLen = nil
	i.hostResponse = nil
	i.hostErrorLen = nil
	i.hostError = nil
	i.consoleLog = nil
	i.abort = nil
	i.fdWrite = nil
	if inst := i.inst; inst != nil {
		inst.Close()
	}
	return nil
}

// Close closes the module.  This should be called after calling `Close` on any instances that were created.
func (m *Module) Close(context.Context) error {
	if !atomic.CompareAndSwapUint32(&m.closed, 0, 1) {
		return nil
	}

	// Explicitly release references on wasmer types so they can be GC'ed.
	if mod := m.module; mod != nil {
		mod.Close()
		m.module = nil
	}
	if store := m.store; store != nil {
		store.Close()
		m.store = nil
	}
	m.engine = nil
	return nil
}

// RemainingPoints returns the amount of points remaining or false if exhausted/terminated .
func (i *Instance) RemainingPoints(context.Context) (uint64, bool) {
	rp := i.inst.GetRemainingPoints()
	exhausted := false
	if rp == 0 {
		exhausted = i.inst.MeteringPointsExhausted()
	}
	return rp, exhausted
}<|MERGE_RESOLUTION|>--- conflicted
+++ resolved
@@ -10,7 +10,6 @@
 	"io"
 	"sync/atomic"
 	"time"
-	"unsafe"
 
 	"github.com/wasmerio/wasmer-go/wasmer"
 
@@ -19,13 +18,7 @@
 
 type (
 	engine struct {
-<<<<<<< HEAD
-		useMetering     bool
-		maxInstructions uint64
-		pfn             unsafe.Pointer
-=======
 		engineFn func() *wasmer.Engine
->>>>>>> 8c36b612
 	}
 
 	// Module represents a compile waPC module.
@@ -104,12 +97,6 @@
 var _ = (wapc.Module)((*Module)(nil))
 var _ = (wapc.Instance)((*Instance)(nil))
 
-<<<<<<< HEAD
-type EngineOption func(e *engine)
-
-func Engine(opts ...EngineOption) wapc.Engine {
-	e := engine{}
-=======
 // EngineOption is a wasmer-specific configuration, applied via Engine
 type EngineOption func(e *engine)
 
@@ -123,54 +110,10 @@
 
 func Engine(opts ...EngineOption) wapc.Engine {
 	e := engine{engineFn: wasmer.NewEngine}
->>>>>>> 8c36b612
 	for _, opt := range opts {
 		opt(&e)
 	}
 	return &e
-<<<<<<< HEAD
-}
-
-// WithMetering enables wasmer's middleware metering for this engine option
-//
-// example:
-//   //#include "wasmer.h"
-//   //__attribute__((weak))
-//   //extern uint64_t meteringFn(enum wasmer_parser_operator_t op);
-//   import "C"
-//   import (
-//     "context"
-//     "unsafe"
-//     wapc "github.com/wapc/wapc-go"
-//     "github.com/wapc/wapc-go/engines/wasmer"
-//   )
-//
-//
-//   func getInternalCPointer() unsafe.Pointer {
-//     return unsafe.Pointer(C.meteringFn)
-//   }
-//
-//   //export meteringFn
-//   func meteringFn(op C.wasmer_parser_operator_t) C.uint64_t {
-//     if op >= C.I32Load && op <= C.I64TruncSatF64U {
-//        return 1
-//     }
-//     return 0
-//   }
-//
-//   func main{
-//      config := &wapc.ModuleConfig{}
-//      engOpt := wasmer.WithMetering(uint64(gas), getInternalCPointer())
-//      engine := wasmer.Engine(engOpt).New(context.TODO(), cb, b, config)
-//   }
-func WithMetering(maxInstructions uint64, pfn unsafe.Pointer) EngineOption {
-	return func(e *engine) {
-		e.useMetering = true
-		e.maxInstructions = maxInstructions
-		e.pfn = pfn
-	}
-=======
->>>>>>> 8c36b612
 }
 
 func (e *engine) Name() string {
@@ -179,26 +122,12 @@
 
 // New implements the same method as documented on wapc.Engine.
 func (e *engine) New(_ context.Context, host wapc.HostCallHandler, guest []byte, config *wapc.ModuleConfig) (mod wapc.Module, err error) {
-<<<<<<< HEAD
-	var engine *wasmer.Engine
-	var store *wasmer.Store
-	if e.useMetering {
-		store = wasmer.NewStore(
-			wasmer.NewEngineWithConfig(
-				wasmer.NewConfig().PushMeteringMiddlewarePtr(e.maxInstructions, e.pfn),
-			),
-		)
-	} else {
-		store = wasmer.NewStore(wasmer.NewEngine())
-	}
-=======
 	wasmerEngine := e.engineFn()
 	if wasmerEngine == nil {
 		return nil, errors.New("function set by WithEngine returned nil")
 	}
 	store := wasmer.NewStore(wasmerEngine)
 
->>>>>>> 8c36b612
 	module, err := wasmer.NewModule(store, guest)
 	if err != nil {
 		return nil, err
