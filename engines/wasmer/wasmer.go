--- conflicted
+++ resolved
@@ -1,9 +1,4 @@
-<<<<<<< HEAD
-//go:build !wasmtime
-// +build !wasmtime
-=======
 //go:build (amd64 || arm64) && !windows && cgo && !wasmtime
->>>>>>> 699d79f2
 
 package wasmer
 
@@ -628,12 +623,9 @@
 		m.store = nil
 	}
 	m.engine = nil
-<<<<<<< HEAD
+	return nil
 }
 
 func (i *Instance) RemainingPoints(context.Context) uint64 {
 	return i.inst.GetRemainingPoints()
-=======
-	return nil
->>>>>>> 699d79f2
 }