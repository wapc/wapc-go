package wasmer

import (
	"context"
	"encoding/binary"
	"errors"
	"fmt"
	"time"
	"unsafe"

	"github.com/wasmerio/wasmer-go/wasmer"

	"github.com/wapc/wapc-go"
)

type (
	engine struct{}

	// Module represents a compile waPC module.
	Module struct {
		logger wapc.Logger // Logger to use for waPC's __console_log
		writer wapc.Logger // Logger to use for WASI fd_write (where fd == 1 for standard out)

		hostCallHandler wapc.HostCallHandler

		engine *wasmer.Engine
		store  *wasmer.Store
		module *wasmer.Module
	}

	// Instance is a single instantiation of a module with its own memory.
	Instance struct {
		m         *Module
		guestCall func(...interface{}) (interface{}, error)

		inst *wasmer.Instance
		mem  *wasmer.Memory

		context *invokeContext

		// waPC functions
		guestRequest    *wasmer.Function
		guestResponse   *wasmer.Function
		guestError      *wasmer.Function
		hostCall        *wasmer.Function
		hostResponseLen *wasmer.Function
		hostResponse    *wasmer.Function
		hostErrorLen    *wasmer.Function
		hostError       *wasmer.Function
		consoleLog      *wasmer.Function

		// AssemblyScript functions
		abort *wasmer.Function

		// WASI functions
		fdWrite          *wasmer.Function
		fdClose          *wasmer.Function
		fdFdstatGet      *wasmer.Function
		fdPrestatGet     *wasmer.Function
		fdPrestatDirName *wasmer.Function
		fdRead           *wasmer.Function
		fdSeek           *wasmer.Function
		pathOpen         *wasmer.Function
		procExit         *wasmer.Function
		argsSizesGet     *wasmer.Function
		argsGet          *wasmer.Function
		clockTimeGet     *wasmer.Function
		environSizesGet  *wasmer.Function
		environGet       *wasmer.Function
	}

	invokeContext struct {
		ctx       context.Context
		operation string

		guestReq  []byte
		guestResp []byte
		guestErr  string

		hostResp []byte
		hostErr  error
	}
)

// Ensure the engine conforms to the waPC interface.
var _ = (wapc.Module)((*Module)(nil))
var _ = (wapc.Instance)((*Instance)(nil))

var engineInstance = engine{}

func Engine() wapc.Engine {
	return &engineInstance
}

func (e *engine) Name() string {
	return "wasmer"
}

<<<<<<< HEAD
func (e *engine) doNew(code []byte, hostCallHandler wapc.HostCallHandler, engine *wasmer.Engine, store *wasmer.Store) (wapc.Module, error) {
=======
// New compiles a `Module` from `code`.
func (e *engine) New(_ context.Context, code []byte, hostCallHandler wapc.HostCallHandler) (wapc.Module, error) {
	engine := wasmer.NewEngine()
	store := wasmer.NewStore(engine)

>>>>>>> 682e023e
	module, err := wasmer.NewModule(store, code)
	if err != nil {
		return nil, err
	}

	return &Module{
		engine:          engine,
		store:           store,
		module:          module,
		hostCallHandler: hostCallHandler,
	}, nil
}

// New compiles a `Module` from `code`.
func (e *engine) NewWithMetering(code []byte, hostCallHandler wapc.HostCallHandler, maxInstructions uint64, pfn unsafe.Pointer) (wapc.Module, error) {
	config := wasmer.NewConfig().PushMeteringMiddlewarePtr(maxInstructions, pfn)
	engine := wasmer.NewEngineWithConfig(config)
	store := wasmer.NewStore(engine)
	return e.doNew(code, hostCallHandler, engine, store)
}

// New compiles a `Module` from `code`.
func (e *engine) New(code []byte, hostCallHandler wapc.HostCallHandler) (wapc.Module, error) {
	engine := wasmer.NewEngine()
	store := wasmer.NewStore(engine)
	return e.doNew(code, hostCallHandler, engine, store)
}

// SetLogger sets the waPC logger for __console_log calls.
func (m *Module) SetLogger(logger wapc.Logger) {
	m.logger = logger
}

// SetWriter sets the writer for WASI fd_write calls to standard out.
func (m *Module) SetWriter(writer wapc.Logger) {
	m.writer = writer
}

// Instantiate creates a single instance of the module with its own memory.
func (m *Module) Instantiate(ctx context.Context) (wapc.Instance, error) {
	instance := Instance{
		m: m,
	}
	importObject := wasmer.NewImportObject()
	importObject.Register("env", instance.envRuntime())
	importObject.Register("wapc", instance.wapcRuntime())
	wasiRuntime := instance.wasiRuntime()
	importObject.Register("wasi_unstable", wasiRuntime)
	importObject.Register("wasi_snapshot_preview1", wasiRuntime)
	importObject.Register("wasi", wasiRuntime)

	inst, err := wasmer.NewInstance(m.module, importObject)
	if err != nil {
		return nil, err
	}
	instance.inst = inst

	instance.mem, err = inst.Exports.GetMemory("memory")
	if err != nil {
		return nil, err
	}

	instance.guestCall, err = inst.Exports.GetFunction("__guest_call")
	if err != nil {
		return nil, errors.New("could not find exported function '__guest_call'")
	}

	// Initialize the instance of it exposes a `_start` function.
	initFunctions := []string{"_start", "wapc_init"}
	for _, initFunction := range initFunctions {
		if initFn, err := inst.Exports.GetFunction(initFunction); err == nil {
			context := invokeContext{
				ctx: ctx,
			}
			instance.context = &context

			if _, err := initFn(); err != nil {
				return nil, fmt.Errorf("could not initialize instance: %w", err)
			}
		}
	}

	return &instance, nil
}

func (i *Instance) envRuntime() map[string]wasmer.IntoExtern {
	// abort is for assemblyscript
	i.abort = wasmer.NewFunction(
		i.m.store,
		wasmer.NewFunctionType(
			wasmer.NewValueTypes(wasmer.I32, wasmer.I32, wasmer.I32, wasmer.I32),
			wasmer.NewValueTypes()),
		func(args []wasmer.Value) ([]wasmer.Value, error) {
			return []wasmer.Value{}, nil
		},
	)
	return map[string]wasmer.IntoExtern{
		"abort": i.abort,
	}
}

func (i *Instance) wapcRuntime() map[string]wasmer.IntoExtern {
	i.guestRequest = wasmer.NewFunction(
		i.m.store,
		wasmer.NewFunctionType(wasmer.NewValueTypes(wasmer.I32, wasmer.I32), wasmer.NewValueTypes()),
		func(args []wasmer.Value) ([]wasmer.Value, error) {
			operationPtr := args[0].I32()
			payloadPtr := args[1].I32()
			data := i.mem.Data()
			copy(data[operationPtr:], i.context.operation)
			copy(data[payloadPtr:], i.context.guestReq)
			return []wasmer.Value{}, nil
		},
	)
	i.guestResponse = wasmer.NewFunction(
		i.m.store,
		wasmer.NewFunctionType(wasmer.NewValueTypes(wasmer.I32, wasmer.I32), wasmer.NewValueTypes()),
		func(args []wasmer.Value) ([]wasmer.Value, error) {
			ptr := args[0].I32()
			len := args[1].I32()
			data := i.mem.Data()
			buf := make([]byte, len)
			copy(buf, data[ptr:ptr+len])
			i.context.guestResp = buf
			return []wasmer.Value{}, nil
		},
	)
	i.guestError = wasmer.NewFunction(
		i.m.store,
		wasmer.NewFunctionType(wasmer.NewValueTypes(wasmer.I32, wasmer.I32), wasmer.NewValueTypes()),
		func(args []wasmer.Value) ([]wasmer.Value, error) {
			ptr := args[0].I32()
			len := args[1].I32()
			data := i.mem.Data()
			cp := make([]byte, len)
			copy(cp, data[ptr:ptr+len])
			i.context.guestErr = string(cp)
			return []wasmer.Value{}, nil
		},
	)
	i.hostCall = wasmer.NewFunction(
		i.m.store,
		wasmer.NewFunctionType(wasmer.NewValueTypes(wasmer.I32, wasmer.I32, wasmer.I32, wasmer.I32, wasmer.I32, wasmer.I32, wasmer.I32, wasmer.I32), wasmer.NewValueTypes(wasmer.I32)),
		func(args []wasmer.Value) ([]wasmer.Value, error) {
			bindingPtr := args[0].I32()
			bindingLen := args[1].I32()
			namespacePtr := args[2].I32()
			namespaceLen := args[3].I32()
			operationPtr := args[4].I32()
			operationLen := args[5].I32()
			payloadPtr := args[6].I32()
			payloadLen := args[7].I32()

			if i.m.hostCallHandler == nil {
				return []wasmer.Value{wasmer.NewI32(0)}, nil
			}

			data := i.mem.Data()
			binding := string(data[bindingPtr : bindingPtr+bindingLen])
			namespace := string(data[namespacePtr : namespacePtr+namespaceLen])
			operation := string(data[operationPtr : operationPtr+operationLen])
			payload := make([]byte, payloadLen)
			copy(payload, data[payloadPtr:payloadPtr+payloadLen])

			i.context.hostResp, i.context.hostErr = i.m.hostCallHandler(i.context.ctx, binding, namespace, operation, payload)
			if i.context.hostErr != nil {
				return []wasmer.Value{wasmer.NewI32(0)}, nil
			}

			return []wasmer.Value{wasmer.NewI32(1)}, nil
		},
	)
	i.hostResponseLen = wasmer.NewFunction(
		i.m.store,
		wasmer.NewFunctionType(wasmer.NewValueTypes(), wasmer.NewValueTypes(wasmer.I32)),
		func(args []wasmer.Value) ([]wasmer.Value, error) {
			return []wasmer.Value{wasmer.NewI32(int32(len(i.context.hostResp)))}, nil
		},
	)
	i.hostResponse = wasmer.NewFunction(
		i.m.store,
		wasmer.NewFunctionType(wasmer.NewValueTypes(wasmer.I32), wasmer.NewValueTypes()),
		func(args []wasmer.Value) ([]wasmer.Value, error) {
			if i.context.hostResp != nil {
				ptr := args[0].I32()
				data := i.mem.Data()
				copy(data[ptr:], i.context.hostResp)
			}
			return []wasmer.Value{}, nil
		},
	)
	i.hostErrorLen = wasmer.NewFunction(
		i.m.store,
		wasmer.NewFunctionType(wasmer.NewValueTypes(), wasmer.NewValueTypes(wasmer.I32)),
		func(args []wasmer.Value) ([]wasmer.Value, error) {
			if i.context.hostErr == nil {
				return []wasmer.Value{wasmer.NewI32(0)}, nil
			}
			errStr := i.context.hostErr.Error()
			return []wasmer.Value{wasmer.NewI32(int32(len(errStr)))}, nil
		},
	)
	i.hostError = wasmer.NewFunction(
		i.m.store,
		wasmer.NewFunctionType(wasmer.NewValueTypes(wasmer.I32), wasmer.NewValueTypes()),
		func(args []wasmer.Value) ([]wasmer.Value, error) {
			if i.context.hostErr == nil {
				return []wasmer.Value{}, nil
			}

			ptr := args[0].I32()
			errStr := i.context.hostErr.Error()
			data := i.mem.Data()
			copy(data[ptr:], errStr)
			return []wasmer.Value{}, nil
		},
	)
	i.consoleLog = wasmer.NewFunction(
		i.m.store,
		wasmer.NewFunctionType(wasmer.NewValueTypes(wasmer.I32, wasmer.I32), wasmer.NewValueTypes()),
		func(args []wasmer.Value) ([]wasmer.Value, error) {
			if i.m.logger != nil {
				data := i.mem.Data()
				ptr := args[0].I32()
				len := args[1].I32()
				msg := string(data[ptr : ptr+len])
				i.m.logger(msg)
			}
			return []wasmer.Value{}, nil
		},
	)
	return map[string]wasmer.IntoExtern{
		"__guest_request":     i.guestRequest,
		"__guest_response":    i.guestResponse,
		"__guest_error":       i.guestError,
		"__host_call":         i.hostCall,
		"__host_response_len": i.hostResponseLen,
		"__host_response":     i.hostResponse,
		"__host_error_len":    i.hostErrorLen,
		"__host_error":        i.hostError,
		"__console_log":       i.consoleLog,
	}
}

func (i *Instance) wasiRuntime() map[string]wasmer.IntoExtern {
	i.fdWrite = wasmer.NewFunction(
		i.m.store,
		wasmer.NewFunctionType(wasmer.NewValueTypes(wasmer.I32, wasmer.I32, wasmer.I32, wasmer.I32), wasmer.NewValueTypes(wasmer.I32)),
		func(args []wasmer.Value) ([]wasmer.Value, error) {
			fileDescriptor := args[0].I32()
			iovsPtr := args[1].I32()
			iovsLen := args[2].I32()
			writtenPtr := args[3].I32()

			// Only writing to standard out (1) is supported
			if fileDescriptor != 1 {
				return []wasmer.Value{wasmer.NewI32(0)}, nil
			}

			if i.m.writer == nil {
				return []wasmer.Value{wasmer.NewI32(0)}, nil
			}
			data := i.mem.Data()
			iov := data[iovsPtr:]
			bytesWritten := uint32(0)

			for iovsLen > 0 {
				iovsLen--
				base := binary.LittleEndian.Uint32(iov)
				length := binary.LittleEndian.Uint32(iov[4:])
				stringBytes := data[base : base+length]
				i.m.writer(string(stringBytes))
				iov = iov[8:]
				bytesWritten += length
			}

			binary.LittleEndian.PutUint32(data[writtenPtr:], bytesWritten)

			return []wasmer.Value{wasmer.NewI32(int32(bytesWritten))}, nil
		},
	)

	i.fdClose = wasmer.NewFunction(
		i.m.store,
		wasmer.NewFunctionType(wasmer.NewValueTypes(wasmer.I32), wasmer.NewValueTypes(wasmer.I32)),
		func(args []wasmer.Value) ([]wasmer.Value, error) {
			// Not implemented.
			return []wasmer.Value{wasmer.NewI32(8)}, nil
		},
	)

	i.fdPrestatGet = wasmer.NewFunction(
		i.m.store,
		wasmer.NewFunctionType(wasmer.NewValueTypes(wasmer.I32, wasmer.I32), wasmer.NewValueTypes(wasmer.I32)),
		func(args []wasmer.Value) ([]wasmer.Value, error) {
			// Not implemented.
			return []wasmer.Value{wasmer.NewI32(8)}, nil
		},
	)

	i.fdPrestatDirName = wasmer.NewFunction(
		i.m.store,
		wasmer.NewFunctionType(wasmer.NewValueTypes(wasmer.I32, wasmer.I32, wasmer.I32), wasmer.NewValueTypes(wasmer.I32)),
		func(args []wasmer.Value) ([]wasmer.Value, error) {
			// Not implemented.
			return []wasmer.Value{wasmer.NewI32(8)}, nil
		},
	)

	i.fdRead = wasmer.NewFunction(
		i.m.store,
		wasmer.NewFunctionType(wasmer.NewValueTypes(wasmer.I32, wasmer.I32, wasmer.I32, wasmer.I32), wasmer.NewValueTypes(wasmer.I32)),
		func(args []wasmer.Value) ([]wasmer.Value, error) {
			// Not implemented.
			return []wasmer.Value{wasmer.NewI32(8)}, nil
		},
	)

	i.fdSeek = wasmer.NewFunction(
		i.m.store,
		wasmer.NewFunctionType(wasmer.NewValueTypes(wasmer.I32, wasmer.I64, wasmer.I32, wasmer.I32), wasmer.NewValueTypes(wasmer.I32)),
		func(args []wasmer.Value) ([]wasmer.Value, error) {
			// Not implemented.
			return []wasmer.Value{wasmer.NewI32(8)}, nil
		},
	)

	i.pathOpen = wasmer.NewFunction(
		i.m.store,
		wasmer.NewFunctionType(wasmer.NewValueTypes(wasmer.I32, wasmer.I32, wasmer.I32, wasmer.I32, wasmer.I32,
			wasmer.I64, wasmer.I64, wasmer.I32, wasmer.I32), wasmer.NewValueTypes(wasmer.I32)),
		func(args []wasmer.Value) ([]wasmer.Value, error) {
			// Not implemented.
			return []wasmer.Value{wasmer.NewI32(28)}, nil
		},
	)

	i.procExit = wasmer.NewFunction(
		i.m.store,
		wasmer.NewFunctionType(wasmer.NewValueTypes(wasmer.I32), wasmer.NewValueTypes()),
		func(args []wasmer.Value) ([]wasmer.Value, error) {
			// Not implemented.
			return []wasmer.Value{wasmer.NewI32(0)}, nil
		},
	)

	i.fdFdstatGet = wasmer.NewFunction(
		i.m.store,
		wasmer.NewFunctionType(wasmer.NewValueTypes(wasmer.I32, wasmer.I32), wasmer.NewValueTypes(wasmer.I32)),
		func(args []wasmer.Value) ([]wasmer.Value, error) {
			// Not implemented.
			return []wasmer.Value{wasmer.NewI32(8)}, nil
		},
	)

	i.argsSizesGet = wasmer.NewFunction(
		i.m.store,
		wasmer.NewFunctionType(wasmer.NewValueTypes(wasmer.I32, wasmer.I32), wasmer.NewValueTypes(wasmer.I32)),
		func(args []wasmer.Value) ([]wasmer.Value, error) {
			// Not implemented.
			argc := args[0].I32()
			argvBufSize := args[1].I32()
			data := i.mem.Data()

			binary.LittleEndian.PutUint32(data[argc:], 0)
			binary.LittleEndian.PutUint32(data[argvBufSize:], 0)

			return []wasmer.Value{wasmer.NewI32(0)}, nil
		},
	)

	i.argsGet = wasmer.NewFunction(
		i.m.store,
		wasmer.NewFunctionType(wasmer.NewValueTypes(wasmer.I32, wasmer.I32), wasmer.NewValueTypes(wasmer.I32)),
		func(args []wasmer.Value) ([]wasmer.Value, error) {
			// Not implemented.
			return []wasmer.Value{wasmer.NewI32(0)}, nil
		},
	)

	i.environSizesGet = wasmer.NewFunction(
		i.m.store,
		wasmer.NewFunctionType(wasmer.NewValueTypes(wasmer.I32, wasmer.I32), wasmer.NewValueTypes(wasmer.I32)),
		func(args []wasmer.Value) ([]wasmer.Value, error) {
			// Not implemented.
			return []wasmer.Value{wasmer.NewI32(0)}, nil
		},
	)

	i.environGet = wasmer.NewFunction(
		i.m.store,
		wasmer.NewFunctionType(wasmer.NewValueTypes(wasmer.I32, wasmer.I32), wasmer.NewValueTypes(wasmer.I32)),
		func(args []wasmer.Value) ([]wasmer.Value, error) {
			// Not implemented.
			return []wasmer.Value{wasmer.NewI32(0)}, nil
		},
	)

	i.clockTimeGet = wasmer.NewFunction(
		i.m.store,
		wasmer.NewFunctionType(wasmer.NewValueTypes(wasmer.I32, wasmer.I64, wasmer.I32), wasmer.NewValueTypes(wasmer.I32)),
		func(args []wasmer.Value) ([]wasmer.Value, error) {
			//(ctx *wasm.HostFunctionCallContext, id uint32, precision uint64, timestampPtr uint32) (err Errno) {
			data := i.mem.Data()
			timestampPtr := args[2].I32()
			nanos := uint64(time.Now().UnixNano())
			binary.LittleEndian.PutUint64(data[timestampPtr:], nanos)
			return []wasmer.Value{wasmer.NewI32(0)}, nil
		},
	)

	return map[string]wasmer.IntoExtern{
		"fd_write":            i.fdWrite,
		"fd_close":            i.fdClose,
		"fd_fdstat_get":       i.fdFdstatGet,
		"fd_prestat_get":      i.fdPrestatGet,
		"fd_prestat_dir_name": i.fdPrestatDirName,
		"fd_read":             i.fdRead,
		"fd_seek":             i.fdSeek,
		"path_open":           i.pathOpen,
		"proc_exit":           i.procExit,
		"args_sizes_get":      i.argsSizesGet,
		"args_get":            i.argsGet,
		"environ_sizes_get":   i.environSizesGet,
		"environ_get":         i.environGet,
		"clock_time_get":      i.clockTimeGet,
	}
}

// MemorySize returns the memory length of the underlying instance.
func (i *Instance) MemorySize(context.Context) uint32 {
	return uint32(i.mem.DataSize())
}

// Invoke calls `operation` with `payload` on the module and returns a byte slice payload.
func (i *Instance) Invoke(ctx context.Context, operation string, payload []byte) ([]byte, error) {
	// Make sure instance isn't closed to avoid panics
	if i.inst == nil {
		return nil, fmt.Errorf("error invoking guest with closed instance")
	}

	context := invokeContext{
		ctx:       ctx,
		operation: operation,
		guestReq:  payload,
	}
	i.context = &context

	successValue, err := i.guestCall(len(operation), len(payload))
	if err != nil {
		return nil, fmt.Errorf("error invoking guest: %w", err)
	}
	if context.guestErr != "" {
		return nil, errors.New(context.guestErr)
	}

	successI32, _ := successValue.(int32)
	success := successI32 == 1

	if success {
		return context.guestResp, nil
	}

	return nil, fmt.Errorf("call to %q was unsuccessful", operation)
}

// Close closes the single instance.  This should be called before calling `Close` on the Module itself.
func (i *Instance) Close(context.Context) {
	// Explicitly release references on wasmer types so they can be GC'ed.
	i.inst = nil
	i.mem = nil
	i.context = nil
	i.guestRequest = nil
	i.guestResponse = nil
	i.guestError = nil
	i.hostCall = nil
	i.hostResponseLen = nil
	i.hostResponse = nil
	i.hostErrorLen = nil
	i.hostError = nil
	i.consoleLog = nil
	i.abort = nil
	i.fdWrite = nil
}

// Close closes the module.  This should be called after calling `Close` on any instances that were created.
func (m *Module) Close(context.Context) {
	// Explicitly release references on wasmer types so they can be GC'ed.
	m.module = nil
	m.store = nil
	m.engine = nil
}<|MERGE_RESOLUTION|>--- conflicted
+++ resolved
@@ -96,15 +96,7 @@
 	return "wasmer"
 }
 
-<<<<<<< HEAD
 func (e *engine) doNew(code []byte, hostCallHandler wapc.HostCallHandler, engine *wasmer.Engine, store *wasmer.Store) (wapc.Module, error) {
-=======
-// New compiles a `Module` from `code`.
-func (e *engine) New(_ context.Context, code []byte, hostCallHandler wapc.HostCallHandler) (wapc.Module, error) {
-	engine := wasmer.NewEngine()
-	store := wasmer.NewStore(engine)
-
->>>>>>> 682e023e
 	module, err := wasmer.NewModule(store, code)
 	if err != nil {
 		return nil, err
