package main

import (
	"context"
	"fmt"
	"os"
	"strings"

<<<<<<< HEAD
	"github.com/JanFalkin/wapc-go"
=======
	"github.com/wapc/wapc-go"
	"github.com/wapc/wapc-go/engines/wazero"
>>>>>>> 699d79f2
)

func main() {
	if len(os.Args) < 2 {
		fmt.Println("usage: hello <name>")
		return
	}
	name := os.Args[1]
	ctx := context.Background()
	code, err := os.ReadFile("hello/hello.wasm")
	if err != nil {
		panic(err)
	}

<<<<<<< HEAD
	engine := getEngine()
=======
	engine := wazero.Engine()
>>>>>>> 699d79f2

	module, err := engine.New(ctx, code, hostCall)
	if err != nil {
		panic(err)
	}
	module.SetLogger(wapc.Println)
	module.SetWriter(wapc.Print)
	defer module.Close(ctx)

	instance, err := module.Instantiate(ctx)
	if err != nil {
		panic(err)
	}
	defer instance.Close(ctx)

	result, err := instance.Invoke(ctx, "hello", []byte(name))
	if err != nil {
		panic(err)
	}

	fmt.Println(string(result))
}

func hostCall(ctx context.Context, binding, namespace, operation string, payload []byte) ([]byte, error) {
	// Route the payload to any custom functionality accordingly.
	// You can even route to other waPC modules!!!
	switch namespace {
	case "example":
		switch operation {
		case "capitalize":
			name := string(payload)
			name = strings.Title(name)
			return []byte(name), nil
		}
	}
	return []byte("default"), nil
}<|MERGE_RESOLUTION|>--- conflicted
+++ resolved
@@ -6,12 +6,8 @@
 	"os"
 	"strings"
 
-<<<<<<< HEAD
+	"github.com/JanFalkin//wapc-go/engines/wazero"
 	"github.com/JanFalkin/wapc-go"
-=======
-	"github.com/wapc/wapc-go"
-	"github.com/wapc/wapc-go/engines/wazero"
->>>>>>> 699d79f2
 )
 
 func main() {
@@ -26,11 +22,7 @@
 		panic(err)
 	}
 
-<<<<<<< HEAD
-	engine := getEngine()
-=======
 	engine := wazero.Engine()
->>>>>>> 699d79f2
 
 	module, err := engine.New(ctx, code, hostCall)
 	if err != nil {
